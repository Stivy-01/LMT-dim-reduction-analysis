"""
Parallel LDA Analysis Module
Implements LDA part of Forkosh's parallel approach
"""
import numpy as np
from sklearn.preprocessing import QuantileTransformer, StandardScaler
from sklearn.feature_selection import VarianceThreshold
from .identity_domain import IdentityDomainAnalyzer

def analyze_lda_parallel(X, y):
    """
    Parallel LDA analysis following Forkosh approach
    
    Args:
        X: Input features matrix
        y: Target labels (mouse IDs)
        
    Returns:
        dict: LDA analysis results containing:
            - transformed_space: Data in identity domain space
            - components: Identity domain components
            - eigenvalues: Corresponding eigenvalues
            - stability_score: Stability of identity domains
            - n_components: Number of significant components found
            - component_overlaps: Distribution overlap for each component
            - significant_components: Indices of components with < 5% overlap
            - discriminative_power: Between/within class variance ratio
            - feature_mask: Mask of selected features
    """
    # Print analysis info
    unique_mice = np.unique(y)
    print("\nLDA Analysis Info:")
    print(f"Input data shape: {X.shape}")
    print(f"Number of unique mice: {len(unique_mice)}")
    print("Samples per mouse:")
    for mouse in unique_mice:
        print(f"Mouse {mouse}: {np.sum(y == mouse)} samples")
    print()
    
    # 1. Data preprocessing
    # Standardization
   # scaler = StandardScaler()
    #X_scaled = scaler.fit_transform(X)
    X_scaled = X
    # Remove low variance features
    #selector = VarianceThreshold(threshold=0.1)
    #X_filtered = selector.fit_transform(X_scaled)
    X_filtered = X_scaled
    # Quantile normalization for Gaussian-like distributions
    #qt = QuantileTransformer(output_distribution='normal')
    #X_transformed = qt.fit_transform(X_filtered)
    X_transformed = X_filtered
    # 2. Initial LDA with all possible components
    ida = IdentityDomainAnalyzer()
    # Maximum possible components is min(n_features, n_classes - 1)
    max_components = min(X_transformed.shape[1], len(unique_mice) - 1)
    print(f"Maximum possible LDA components: {max_components}")
    
    ida.fit(X_transformed, y, max_components=max_components)
    X_lda = ida.transform(X_transformed)  # Use all components initially
    
    # 3. Determine significant components based on distribution overlap
    overlaps = []
    for comp_idx in range(X_lda.shape[1]):
        comp_overlaps = []
        for mouse1_idx, mouse1 in enumerate(unique_mice):
            for mouse2 in unique_mice[mouse1_idx+1:]:
                data1 = X_lda[y == mouse1, comp_idx]
                data2 = X_lda[y == mouse2, comp_idx]
                
<<<<<<< HEAD
                # Calculate distribution overlap
                hist1, bins = np.histogram(data1, bins=50, density=True)
                hist2, _ = np.histogram(data2, bins=50, density=True)
                overlap = np.minimum(hist1, hist2).sum() * (bins[1] - bins[0])
                comp_overlaps.append(overlap)
=======
                if len(data1) > 0 and len(data2) > 0:
                    # Calculate distribution overlap
                    hist1, bins = np.histogram(data1, bins=min(50, len(data1)), density=True)
                    hist2, _ = np.histogram(data2, bins=bins, density=True)
                    overlap = np.minimum(hist1, hist2).sum() * (bins[1] - bins[0])
                    comp_overlaps.append(overlap)
>>>>>>> c62d48ea
        
        if comp_overlaps:
            overlaps.append(np.mean(comp_overlaps))
        else:
            overlaps.append(1.0)  # Maximum overlap if we can't compute
    
    # Keep components with < 5% overlap
    overlaps = np.array(overlaps)  # Convert to numpy array
    significant_components = np.where(overlaps < 0.05)[0]
    n_stable = len(significant_components)
    
    if n_stable == 0:
        # If no components meet the overlap criterion, use components with lowest overlap
        # and highest eigenvalues
        eigenvalue_ratio = ida.eigenvalues_[:len(overlaps)] / ida.eigenvalues_[:len(overlaps)].sum()
        cumsum = np.cumsum(eigenvalue_ratio)
        min_components = np.where(cumsum >= 0.80)[0][0] + 1
<<<<<<< HEAD
        # Combine overlap and eigenvalue information
        component_scores = overlaps / eigenvalue_ratio[:len(overlaps)]
=======
        
        # Ensure overlaps and eigenvalue_ratio have the same shape
        component_scores = overlaps[:len(eigenvalue_ratio)] / eigenvalue_ratio
>>>>>>> c62d48ea
        significant_components = np.argsort(component_scores)[:min_components]
        n_stable = len(significant_components)
    
    print(f"Found {n_stable} significant LDA components")
    
    # 4. Final LDA with selected components
    X_lda_final = X_lda[:, significant_components]
    components_final = ida.components_[significant_components]
    eigenvalues_final = ida.eigenvalues_[significant_components]
    
    # 5. Calculate stability scores
    stability_scores = []
    for mouse in unique_mice:
        mouse_data = X_lda_final[y == mouse]
        if len(mouse_data) > 1:
            corr_matrix = np.abs(np.corrcoef(mouse_data, rowvar=False))
            np.fill_diagonal(corr_matrix, np.nan)
            stability_scores.append(np.nanmean(corr_matrix))
    
    # 6. Calculate discriminative power
    between_class_var = np.zeros(n_stable)
    within_class_var = np.zeros(n_stable)
    
    for comp_idx in range(n_stable):
        class_means = [np.mean(X_lda_final[y == cls, comp_idx]) for cls in unique_mice]
        overall_mean = np.mean(X_lda_final[:, comp_idx])
        
        # Between-class variance
        between_class_var[comp_idx] = np.sum([(mean - overall_mean) ** 2 for mean in class_means])
        
        # Within-class variance
        within_class_var[comp_idx] = np.sum([
            np.sum((X_lda_final[y == cls, comp_idx] - class_means[i]) ** 2)
            for i, cls in enumerate(unique_mice)
        ])
    
    discriminative_power = between_class_var / (within_class_var + 1e-10)
    
    return {
        'transformed_space': X_lda_final,
        'components': components_final,
        'eigenvalues': eigenvalues_final,
        'stability_score': np.mean(stability_scores) if stability_scores else 0.0,
        'n_components': n_stable,
        'component_overlaps': overlaps,
        'significant_components': significant_components,
        'discriminative_power': discriminative_power,
        #'feature_mask': selector.get_support()  # For tracking which features were kept
    } <|MERGE_RESOLUTION|>--- conflicted
+++ resolved
@@ -68,20 +68,11 @@
                 data1 = X_lda[y == mouse1, comp_idx]
                 data2 = X_lda[y == mouse2, comp_idx]
                 
-<<<<<<< HEAD
                 # Calculate distribution overlap
                 hist1, bins = np.histogram(data1, bins=50, density=True)
                 hist2, _ = np.histogram(data2, bins=50, density=True)
                 overlap = np.minimum(hist1, hist2).sum() * (bins[1] - bins[0])
                 comp_overlaps.append(overlap)
-=======
-                if len(data1) > 0 and len(data2) > 0:
-                    # Calculate distribution overlap
-                    hist1, bins = np.histogram(data1, bins=min(50, len(data1)), density=True)
-                    hist2, _ = np.histogram(data2, bins=bins, density=True)
-                    overlap = np.minimum(hist1, hist2).sum() * (bins[1] - bins[0])
-                    comp_overlaps.append(overlap)
->>>>>>> c62d48ea
         
         if comp_overlaps:
             overlaps.append(np.mean(comp_overlaps))
@@ -99,14 +90,8 @@
         eigenvalue_ratio = ida.eigenvalues_[:len(overlaps)] / ida.eigenvalues_[:len(overlaps)].sum()
         cumsum = np.cumsum(eigenvalue_ratio)
         min_components = np.where(cumsum >= 0.80)[0][0] + 1
-<<<<<<< HEAD
         # Combine overlap and eigenvalue information
         component_scores = overlaps / eigenvalue_ratio[:len(overlaps)]
-=======
-        
-        # Ensure overlaps and eigenvalue_ratio have the same shape
-        component_scores = overlaps[:len(eigenvalue_ratio)] / eigenvalue_ratio
->>>>>>> c62d48ea
         significant_components = np.argsort(component_scores)[:min_components]
         n_stable = len(significant_components)
     
